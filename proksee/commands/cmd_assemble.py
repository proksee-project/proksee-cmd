--- conflicted
+++ resolved
@@ -128,7 +128,6 @@
         assembly_evaluator = AssemblyEvaluator(assembler.contigs_filename, output_dir)
 
         try:
-<<<<<<< HEAD
             assembly_quality = assembly_evaluator.evaluate()
 
         except Exception:
@@ -142,11 +141,4 @@
 
         if not strategy.proceed:
             click.echo("The assembly was unable to proceed.")
-            return
-=======
-            report = assembly_evaluator.evaluate()
-            print(report)
-
-        except Exception:
-            raise click.UsageError("Encountered an error when evaluating the assembly.")
->>>>>>> fd6cf080
+            return