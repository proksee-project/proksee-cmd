--- conflicted
+++ resolved
@@ -29,12 +29,10 @@
 from shutil import rmtree
 
 from proksee import utilities
-<<<<<<< HEAD
 from proksee.utilities import InputType
-=======
 from proksee.utilities import get_time
 
->>>>>>> bc8d3d12
+
 from proksee.assembly_database import AssemblyDatabase
 from proksee.assembly_measurer import AssemblyMeasurer
 from proksee.contamination_handler import ContaminationHandler
