"""
Copyright Government of Canada 2021

Written by:

Eric Marinier
    National Microbiology Laboratory, Public Health Agency of Canada

Licensed under the Apache License, Version 2.0 (the "License"); you may not use
this work except in compliance with the License. You may obtain a copy of the
License at:

http://www.apache.org/licenses/LICENSE-2.0

Unless required by applicable law or agreed to in writing, software distributed
under the License is distributed on an "AS IS" BASIS, WITHOUT WARRANTIES OR
CONDITIONS OF ANY KIND, either express or implied. See the License for the
specific language governing permissions and limitations under the License.
"""

import click
import time

from proksee import __version__ as version
from proksee.database.version import MODEL_VERSION, NORM_DATABASE_VERSION

from proksee.species import Species
from proksee.species_estimator import SpeciesEstimator

from enum import Enum

<<<<<<< HEAD

class InputType(Enum):
    READS = "Reads"
    ASSEMBLY = "Assembly"


def determine_major_species(input_filenames, assembly_database, output_directory, mash_database_filename,
                            id_mapping_filename, input_type, species_name=None):
=======
def get_time():
    """
    Returns the current time as a formatted string.
    """

    return time.strftime("%Y/%m/%d %H:%M:%S", time.localtime())


def determine_species(input_filenames, assembly_database, output_directory, mash_database_filename,
                      id_mapping_filename, species_name=None):
>>>>>>> bc8d3d12
    """
    Attempts to determine the species in the input (reads or assembly).

    ARGUMENTS:
        input_filenames (List(string)): the inputs (filenames) from which to determine the species from
        assembly_database (AssemblyDatabase): the assembly database
        output_directory (string): the location of the output directory for placing temporary output
        mash_database_filename (string): the filename of the Mash sketch (database) file
        id_mapping_filename (string): the filename of the NCBI ID-to-taxonomy mapping file
        input_type (InputType): InputType.READS or InputType.ASSEMBLY
        species_name (string): optional; the scientific name of the species

    RETURNS:
        species_list (List(Species)): a list of major species estimated to be present in the input
    """

    species_list = None

    if species_name:
        if assembly_database.contains(species_name):
            click.echo("\n" + get_time())
            click.echo("The species '" + str(species_name) + "' was recognized.")
            species_list = [Species(species_name, 1.0)]

        else:
            click.echo("\n" + get_time())
            click.echo("The species name '" + str(species_name) + "' is unrecognized.")

    if species_list is None:
<<<<<<< HEAD
=======
        click.echo("\n" + get_time())
        click.echo("Attempting to identify the species from the input.")

>>>>>>> bc8d3d12
        species_estimator = SpeciesEstimator(input_filenames, output_directory, mash_database_filename,
                                             id_mapping_filename)
        if input_type == InputType.READS:
            click.echo("\nAttempting to identify the species from the reads.")
            species_list = species_estimator.estimate_major_species_from_reads()

        elif input_type == InputType.ASSEMBLY:
            click.echo("\nAttempting to identify the species from the assembly.")
            species_list = species_estimator.estimate_major_species_from_assembly()

    return species_list


def build_version_message():
    """
    Builds a message containing the version numbers of the software and databases.

    RETURNS:
        message (String): a message containing the version numbers of the software and databases.
    """

    message = ('Proksee Version'
               + '\n  Software: {}'.format(version)
               + '\n  Model: {}'.format(MODEL_VERSION)
               + '\n  Database: {}'.format(NORM_DATABASE_VERSION))

    return message


def filter_spades_contigs_by_length(input_file_location, output_file_location, minimum_contig_length):
    """
    Filters a SPAdes-generated assembly by creating a copy of the contigs file that contains only contigs with a length
    greater than specified.

    POST:
        A file named according to the passed output_file_location will be created and contain only SPAdes-generated
        assembly contigs with lengths >= minimum_contig_length.
    """

    LENGTH_POSITION = 3  # The SPAdes FASTA record headers look like: ">NODE_1_length_7819_cov_4.681350"

    output_contig_file = open(output_file_location, "w")

    with open(input_file_location) as input_contigs_file:
        for line in input_contigs_file.readlines():
            # All the SPAdes contigs are sorted by length.
            # If we have a new FASTA record and the length isn't long enough, stop writing everything.
            if line.startswith(">") and not int(line.split("_")[LENGTH_POSITION]) >= minimum_contig_length:
                output_contig_file.close()
                break
            # Otherwise, keep writing.
            else:
                output_contig_file.write(line)

    output_contig_file.close()<|MERGE_RESOLUTION|>--- conflicted
+++ resolved
@@ -29,16 +29,12 @@
 
 from enum import Enum
 
-<<<<<<< HEAD
 
 class InputType(Enum):
     READS = "Reads"
     ASSEMBLY = "Assembly"
 
 
-def determine_major_species(input_filenames, assembly_database, output_directory, mash_database_filename,
-                            id_mapping_filename, input_type, species_name=None):
-=======
 def get_time():
     """
     Returns the current time as a formatted string.
@@ -47,9 +43,8 @@
     return time.strftime("%Y/%m/%d %H:%M:%S", time.localtime())
 
 
-def determine_species(input_filenames, assembly_database, output_directory, mash_database_filename,
-                      id_mapping_filename, species_name=None):
->>>>>>> bc8d3d12
+def determine_major_species(input_filenames, assembly_database, output_directory, mash_database_filename,
+                            id_mapping_filename, input_type, species_name=None):
     """
     Attempts to determine the species in the input (reads or assembly).
 
@@ -79,12 +74,9 @@
             click.echo("The species name '" + str(species_name) + "' is unrecognized.")
 
     if species_list is None:
-<<<<<<< HEAD
-=======
         click.echo("\n" + get_time())
         click.echo("Attempting to identify the species from the input.")
 
->>>>>>> bc8d3d12
         species_estimator = SpeciesEstimator(input_filenames, output_directory, mash_database_filename,
                                              id_mapping_filename)
         if input_type == InputType.READS:
