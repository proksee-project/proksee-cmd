"""
Copyright Government of Canada 2020-2021

Written by:

Eric Marinier
    National Microbiology Laboratory, Public Health Agency of Canada

Licensed under the Apache License, Version 2.0 (the "License"); you may not use
this work except in compliance with the License. You may obtain a copy of the
License at:

http://www.apache.org/licenses/LICENSE-2.0

Unless required by applicable law or agreed to in writing, software distributed
under the License is distributed on an "AS IS" BASIS, WITHOUT WARRANTIES OR
CONDITIONS OF ANY KIND, either express or implied. See the License for the
specific language governing permissions and limitations under the License.
"""

import csv
import json
import os

from proksee import __version__ as version
from proksee.database.version import MODEL_VERSION, NORM_DATABASE_VERSION
from proksee.heuristic_evaluator import REFSEQ_MIN_N50, REFSEQ_MAX_L50, REFSEQ_MAX_CONTIGS, REFSEQ_MIN_LENGTH


class AssemblyStatisticsWriter:
    """
    A class for writing assembly statistics to file.

    ATTRIBUTES
        output_directory (str): the location of the output directory
    """

    def __init__(self, output_directory):
        """
        Initializes the assembly statistics writer.

        PARAMETERS
            output_directory (str): the location of the directory to write output files

        POST
            The output directory will be created if it is missing.
        """

        self.output_directory = output_directory

        if not os.path.isdir(output_directory):
            os.mkdir(output_directory)

    def write_csv(self, names, qualities):
        """
        Writes the assembly statistics to a CSV output file.

        PARAMETERS
            names (List(str)): a list of names of the assemblies; should be the same length as qualities
            qualities (List(AssemblyQuality)): a list of AssemblyQuality objects; should be the same length as names

        RETURN
            output_filename (str): the name of the written file

        POST
            The assembly statistics will be written to the output file.
        """

        output_filename = os.path.join(self.output_directory, "assembly_statistics.csv")

        with open(output_filename, "w") as csvfile:

            ASSEMBLY_NAME = "Assembly Name"
            NUM_CONTIGS = "Number of Contigs"
            N50 = "N50"
            L50 = "L50"
            GC_CONTENT = "GC Content"
            LENGTH = "Length"

            csv_writer = csv.writer(csvfile, delimiter=',')

            headers = [ASSEMBLY_NAME, NUM_CONTIGS, N50, L50, GC_CONTENT, LENGTH]
            csv_writer.writerow(headers)

            for i in range(len(names)):
                name = names[i]
                quality = qualities[i]

                row = [name, quality.num_contigs, quality.n50, quality.l50, quality.gc_content, quality.length]
                csv_writer.writerow(row)

            return output_filename

<<<<<<< HEAD
    def write_json(self, platform, species, read_quality, assembly_quality,
                   heuristic_evaluation, machine_learning_evaluation, database):
=======
    def write_json(self, platform, species, reads, read_quality, assembly_quality,
                   heuristic_evaluation, machine_learning_evaluation):
>>>>>>> a63423e9
        """
        Writes the assembly information to a JSON file.

        PARAMETERS
            platform (Platform (Enum)): the sequencing platform
            species (Species): the sequencing species
            reads (Reads): encapsulates the file names of the input reads
            read_quality (ReadQuality): object encapsulating the quality measurements of the sequencing reads
            assembly_quality (AssemblyQuality): object encapsulating the quality measurements of the assembly
            heuristic_evaluation (AssemblyEvaluation): heuristic evaluation of the assembly
            machine_learning_evaluation (MachineLearningEvaluation): machine learning evaluation of the assembly
            database (AssemblyDatabase): database containing information about assemblies for species

        RETURN
            output_filename (str): the name of the written file

        POST
            The assembly information will be written to the output file.
        """

        output_filename = os.path.join(self.output_directory, "assembly_info.json")

        data = {}

        data['Version'] = {
            "Software": version,
            "Model": MODEL_VERSION,
            "Database": NORM_DATABASE_VERSION
        }

        data['Technology'] = str(platform.value)
        data['Species'] = species.name

        data["Reads"] = {
            "Forward": reads.forward,
            "Reverse": reads.reverse
        }

        data['Read Quality'] = {
            "Total Reads": read_quality.total_reads,
            "Total Bases": read_quality.total_bases,
            "Q20 Bases": read_quality.q20_bases,
            "Q20 Rate": read_quality.q20_rate,
            "Q30 Bases": read_quality.q30_bases,
            "Q30 Rate": read_quality.q30_rate,
            "GC Content": read_quality.gc_content
        }

        data['Assembly Quality'] = {
            "N50": assembly_quality.n50,
            "L50": assembly_quality.l50,
            "Number of Contigs": assembly_quality.num_contigs,
            "Assembly Size": assembly_quality.length
        }

        data['Assembly Thresholds'] = {
            "N50 Low Error": database.get_n50_quantile(species.name, database.LOW_ERROR_QUANTILE),
            "N50 Low Warning": database.get_n50_quantile(species.name, database.LOW_WARNING_QUANTILE),
            "N50 High Warning": database.get_n50_quantile(species.name, database.HIGH_WARNING_QUANTILE),
            "N50 High Error": database.get_n50_quantile(species.name, database.HIGH_ERROR_QUANTILE),
            "L50 Low Error": database.get_l50_quantile(species.name, database.LOW_ERROR_QUANTILE),
            "L50 Low Warning": database.get_l50_quantile(species.name, database.LOW_WARNING_QUANTILE),
            "L50 High Warning": database.get_l50_quantile(species.name, database.HIGH_WARNING_QUANTILE),
            "L50 High Error": database.get_l50_quantile(species.name, database.HIGH_ERROR_QUANTILE),
            "Contigs Low Error": database.get_contigs_quantile(species.name, database.LOW_ERROR_QUANTILE),
            "Contigs Low Warning": database.get_contigs_quantile(species.name, database.LOW_WARNING_QUANTILE),
            "Contigs High Warning": database.get_contigs_quantile(species.name, database.HIGH_WARNING_QUANTILE),
            "Contigs High Error": database.get_contigs_quantile(species.name, database.HIGH_ERROR_QUANTILE),
            "Length Low Error": database.get_length_quantile(species.name, database.LOW_ERROR_QUANTILE),
            "Length Low Warning": database.get_length_quantile(species.name, database.LOW_WARNING_QUANTILE),
            "Length High Warning": database.get_length_quantile(species.name, database.HIGH_WARNING_QUANTILE),
            "Length High Error": database.get_length_quantile(species.name, database.HIGH_ERROR_QUANTILE)
        }

        data["NCBI RefSeq Exclusion Criteria"] = {
            "Minimum Length": REFSEQ_MIN_LENGTH,
            "Minimum N50": REFSEQ_MIN_N50,
            "Maximum L50": REFSEQ_MAX_L50,
            "Maximum Contigs": REFSEQ_MAX_CONTIGS
        }

        data['Heuristic Evaluation'] = {
            "Success": heuristic_evaluation.success,
            "N50 Pass": heuristic_evaluation.n50_evaluation.success,
            "N50 Report": heuristic_evaluation.n50_evaluation.report,
            "Contigs Pass": heuristic_evaluation.contigs_evaluation.success,
            "Contigs Report": heuristic_evaluation.contigs_evaluation.report,
            "L50 Pass": heuristic_evaluation.l50_evaluation.success,
            "L50 Report": heuristic_evaluation.l50_evaluation.report,
            "Length Pass": heuristic_evaluation.length_evaluation.success,
            "Length Report": heuristic_evaluation.length_evaluation.report
        }

        data['Machine Learning Evaluation'] = {
            "Success": machine_learning_evaluation.success,
            "Probability": machine_learning_evaluation.probability,
            "Report": machine_learning_evaluation.report
        }

        with open(output_filename, 'w') as output_file:
            json.dump(data, output_file, indent=4)

        return output_filename<|MERGE_RESOLUTION|>--- conflicted
+++ resolved
@@ -91,13 +91,8 @@
 
             return output_filename
 
-<<<<<<< HEAD
     def write_json(self, platform, species, read_quality, assembly_quality,
                    heuristic_evaluation, machine_learning_evaluation, database):
-=======
-    def write_json(self, platform, species, reads, read_quality, assembly_quality,
-                   heuristic_evaluation, machine_learning_evaluation):
->>>>>>> a63423e9
         """
         Writes the assembly information to a JSON file.
 
